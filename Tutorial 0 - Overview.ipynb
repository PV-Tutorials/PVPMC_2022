{
 "cells": [
  {
   "cell_type": "markdown",
   "metadata": {
    "slideshow": {
     "slide_type": "slide"
    }
   },
   "source": [
    "![tutorial banner](images/PVLib_PVPMCLogo.PNG)\n",
    "\n",
    "\n",
    "# Welcome! \n",
    "\n",
<<<<<<< HEAD
    "Welcome to the PVPMC 2022 Tutorial: Data and tools to model PV Systems\n",
=======
    "Welcome to the PVPMC Workshop PVLib 2021 Tutorial: Data and Tools to model PV Systems\n",
>>>>>>> 9af3400c
    "\n",
    "Modeling tools for all aspects of photovoltaic systems are rapidly growing, and there are solutions for many of the things you might want to simulate. Python is becoming one of the scientific languages of choice, and many open-source tools are available for PV modeling. This tutorial will focus on teaching attendees PV modeling in python through the use of PVlib. \n",
    "\n",
    "In this interactive tutorial we will go from getting acquainted with some common data used or measured in pv systems (i.e. weather), to modeling the AC energy output of a single-axis tracker system. This includes learning and simulating sun position, plane of array irradiances, temperature models, single-diode models and more. \n",
    "\n",
    "We will review common vocabulary around python and ``data aggregation`` by hour, week, month, and visualization. \n",
    "\n",
    "The tutorial will present hands-on examples in python, enabled via jupyter notebooks and a Jupyterhub (remote hosted server for jupyter notebooks and python language) so you, the attendee, don’t have to install anything, and can follow along while we go over the theory and code! In case it's not obvious, a computer <b> is </b> required.  \n",
    "\n",
    "The tutorial will wrap up with an overview of other available open-source tools for other aspects of modeling PV systems. \n"
   ]
  },
  {
   "cell_type": "markdown",
   "metadata": {},
   "source": [
    "## More on your teachers:\n",
    "\n",
    "The three of us have ample experience in data, coding, and PV field performance modeling, so we look forward to all of your questions.\n",
    "\n",
    "| | |\n",
    "| --- | :--- |\n",
<<<<<<< HEAD
    "| ![Silvana Ayala Pelaez](images/tutorial_0_silvana.PNG) | <h2>Silvana Ayala Pelaez</h2><br/>I am a research scientist at NREL, focusing mostly on bifacial PV system's performance, and circular economy. Python is my daily bread and butter for data analysis and building tools. Silvana has made substantial contributions to the NREL [bifacialvf pvmismatch](https://github.com/NREL/bifacialvf) and [bifacial radiance](https://bifacial-radiance.readthedocs.io/en/latest/) software packages. |\n",
    "| ![Kevin Anderson](images/tutorial_0_kevin.PNG) | <h2>Kevin Anderson</h2><br/>I am a research scientist at NREL doing cool stuff! I have contributed to work on slope aware backtracking, clipping loss errors in hourly yield estimates, and am a maintainer for [pvlib python](https://pvlib-python.readthedocs.io/en/stable/) and a frequent contributor to [RdTools](https://rdtools.readthedocs.io/en/stable/). |\n",
    "| ![Mark Mikofski](images/tutorial_0_mark.PNG) | <h2>Mark Mikofski</h2><br/>I am a principal solar engineer at DNV and product manager for SolarFarmer. I research, analyze, and predict PV system performance, degradation, and reliability. I have contributed to a few Python projects like [pvlib python](https://pvlib-python.readthedocs.io/en/stable/), [PVMismatch](https://sunpower.github.io/PVMismatch/), and [SciPy](https://scipy.org/) |\n",
=======
    "| ![Silvana Ovaitt](images/tutorial_0_silvana.PNG) | <h2>Silvana Ovaitt</h2><br/>I am a research scientist at NREL, focusing mostly on bifacial PV system's performance, and circular economy. Python is my daily bread and butter for data analysis and building tools. Silvana has made substantial contributions to the NREL  [bifacial radiance](https://bifacial-radiance.readthedocs.io/en/latest/) software packages, [bifacialvf pvmismatch](https://github.com/NREL/bifacialvf), and [PV in Circular Economy (PV_ICE)](https://github.com/NREL/PV_ICE) tools. |\n",
    "| ![Kevin Anderson](images/tutorial_0_kevin.PNG) | <h2>Kevin Anderson</h2><br/>I am a research scientist at NREL doing cool stuff! I have contributed to work on slope aware backtracking, clipping loss errors in hourly yield estimates, and am a maintainer for [pvlib python](https://pvlib-python.readthedocs.io/en/latest/) and a frequent contributor to [RdTools](https://rdtools.readthedocs.io/en/latest/). |\n",
    "| ![Mark Mikofski](images/tutorial_0_mark.PNG) | <h2>Mark Mikofski</h2><br/>I am a principal solar engineer at DNV and product manager for SolarFarmer. I research, analyze, and predict PV system performance, degradation, and reliability. I have contributed to a few Python projects like [pvlib python](https://pvlib-python.readthedocs.io/en/latest/), [PVMismatch](https://sunpower.github.io/PVMismatch/), and [SciPy](https://scipy.org/) |\n",
>>>>>>> 9af3400c
    "| ![Abhishek Parikh](images/tutorial_0_abhishek.PNG) | <h2>Abhishek Parikh</h2><br/> I am Abhi, a solar analyst at DNV. Like many, I love python and try not to miss any opportunity to deploy it’s terrific power in handling the data challenges renewables analytics offer. I want to promote and be a part of collaborations between the amazing worlds of data science and renewables.  |\n"
   ]
  },
  {
   "cell_type": "markdown",
   "metadata": {
    "slideshow": {
     "slide_type": "slide"
    }
   },
   "source": [
    "## Learning Objectives\n",
    "\n",
    "0.  Why Open-Source PV Modelling? \n",
    "1.\tAccess weather data (TMY3), understand irradiance data, and visualize it monthly.\n",
    "2.\tCalculate sun position, plane of array irradiance, and aggregate irradiance data into average daily insolation by month and year.\n",
    "3.\tCalculate module temperature from ambient data. \n",
    "4.\tUse POA and module temperature to forecast a module's performance. \n",
    "5.  Other Tools\n",
    "\n",
    "## Overview\n",
    "The sketch below from [the Sandia PV Performance Modeling Collaborative (PVPMC)](https://pvpmc.sandia.gov/) outlines the topics we will cover in this tutorial:\n",
    "\n",
    "![Overview](images/tutorial_overview.PNG)"
   ]
  },
  {
   "cell_type": "markdown",
   "metadata": {
    "slideshow": {
     "slide_type": "subslide"
    }
   },
   "source": [
    "### Why learn this? \n",
    "\n",
    "PV-lib is a library of algorithms and routines that you might encounter the need to use if you're doing anything PV-modeling related.  It is managed by members of the PV research community, who make sure the formulas and code are not only sleek but accurate. \n",
    "\n",
    "* You want to know the sun position? No need to code from zero the SPA (Solar Position algorithm), it's in PVlib. \n",
    "\n",
    "* You want to reproduce the Sandia-King model to calculate module performance? It's there, also. \n",
    "\n",
    "* You can find the most well-known [models](https://pvpmc.sandia.gov/), as well as recently accepted values and approaches in published PV literature.\n",
    "\n",
    "* We hope adding this tool to your skillset will empower you to do better, faster research with an already solid foundation. Don't reinvent the wheel!"
   ]
  },
  {
   "cell_type": "markdown",
   "metadata": {
    "slideshow": {
     "slide_type": "slide"
    }
   },
   "source": [
    "## How to use this tutorial?\n",
    "\n",
    "This tutorial is a [Jupyter](https://jupyter.org) notebook. Jupyter is a browser based interactive tool that combines text, images, equations, and code that can be shared with others. Please see the setup section in the [README](./README.md) to learn more about how to get started."
   ]
  },
  {
   "cell_type": "markdown",
   "metadata": {
    "slideshow": {
     "slide_type": "slide"
    }
   },
   "source": [
    "## Useful links\n",
    "\n",
    "1. References\n",
    "    * [PVlib Documentation](https://pvlib-python.readthedocs.io/en/stable/)\n",
    "    * [Github Code Repository](https://github.com/pvlib/pvlib-python)\n",
    "2. Ask for help:\n",
    "    * [Use the pvlib-python tag on StackOverflow](https://stackoverflow.com/questions/tagged/pvlib-python)\n",
    "    * [Google Group - Discussions and more!](https://groups.google.com/g/pvlib-python)\n",
    "    * [Open an Issue on the Github Repository](https://github.com/pyvlib/pvlib-python/issues)"
   ]
  },
  {
   "cell_type": "markdown",
   "metadata": {
    "slideshow": {
     "slide_type": "slide"
    }
   },
   "source": [
    "## Tutorial Structure\n",
    "\n",
    "This tutorial is made up of multiple Jupyter Notebooks. These notebooks mix\n",
    "code, text, visualization, and exercises.\n",
    "\n",
    "If you haven't used JupyterLab before, it's similar to the Jupyter Notebook. If\n",
    "you haven't used the Notebook, the quick intro is\n",
    "\n",
    "1. There are two modes: ``command`` and ``edit``\n",
    "\n",
    "1. From ``command`` mode, press `Enter` to edit a cell (like this markdown cell)\n",
    "\n",
    "1. From ``edit`` mode, press `Esc` to change to command mode\n",
    "1. Press `shift+enter` to execute a cell and move to the next cell.\n",
    "1. The toolbar has commands for executing, converting, and creating cells.\n",
    "\n",
    "The layout of the tutorial will be as follows:\n",
    "\n"
   ]
  },
  {
   "cell_type": "code",
   "execution_count": null,
   "metadata": {},
   "outputs": [],
   "source": [
    "# if running on google colab, uncomment the next line and execute this cell to install the dependencies and prevent \"ModuleNotFoundError\" in later cells:\n",
    "# !pip install -r https://raw.githubusercontent.com/PVSC-Python-Tutorials/PVPMC_2022/main/requirements.txt"
   ]
  },
  {
   "cell_type": "markdown",
   "metadata": {
    "slideshow": {
     "slide_type": "slide"
    }
   },
   "source": [
    "## Exercise: Print Hello, world!\n",
    "\n",
    "Each notebook will have exercises for you to solve. You'll be given a blank or\n",
    "partially completed cell, followed by a hidden cell with a solution. For\n",
    "example.\n",
    "\n",
    "Print the text \"Hello, world!\".\n"
   ]
  },
  {
   "cell_type": "code",
   "execution_count": 1,
   "metadata": {
    "slideshow": {
     "slide_type": "subslide"
    }
   },
   "outputs": [
    {
     "name": "stdout",
     "output_type": "stream",
     "text": [
      "Hello, world!\n"
     ]
    }
   ],
   "source": [
    "# Your code here\n",
    "print(\"Hello, world!\")"
   ]
  },
  {
   "cell_type": "markdown",
   "metadata": {},
   "source": [
    "## Exercise 1: Modify to print something else:"
   ]
  },
  {
   "cell_type": "code",
   "execution_count": null,
   "metadata": {},
   "outputs": [],
   "source": [
    "my_string =    # Add your text here. Remember to put it inside of single quotes or double quotes ( \" \" or '' )\n",
    "print(my_string)"
   ]
  },
  {
   "cell_type": "markdown",
   "metadata": {},
   "source": [
    "## Let's go over some Python Concepts\n",
    "\n",
    "(A lot of this examples were shamely taken from https://jckantor.github.io/CBE30338/01.01-Getting-Started-with-Python-and-Jupyter-Notebooks.html :$)\n",
    "\n",
    "\n",
    "## Basic Arithmetic Operations\n",
    "\n",
    "Basic arithmetic operations are built into the Python langauge. Here are some examples. In particular, note that exponentiation is done with the ** operator."
   ]
  },
  {
   "cell_type": "code",
   "execution_count": 2,
   "metadata": {
    "slideshow": {
     "slide_type": "subslide"
    }
   },
   "outputs": [
    {
     "name": "stdout",
     "output_type": "stream",
     "text": [
      "5\n",
      "8\n",
      "0.6666666666666666\n"
     ]
    }
   ],
   "source": [
    "a = 2\n",
    "b = 3\n",
    "print(a + b)\n",
    "print(a ** b)\n",
    "print(a / b)"
   ]
  },
  {
   "cell_type": "markdown",
   "metadata": {},
   "source": [
    "## Python Libraries\n",
    "\n",
    "The Python language has only very basic operations. Most math functions are in various math libraries. The numpy library is convenient library. This next cell shows how to import numpy with the prefix np, then use it to call a common mathematical functions."
   ]
  },
  {
   "cell_type": "code",
   "execution_count": 3,
   "metadata": {},
   "outputs": [
    {
     "name": "stdout",
     "output_type": "stream",
     "text": [
      "3.141592653589793\n",
      "2.718281828459045\n",
      "0.7071067811865476\n",
      "0.7071067811865476\n",
      "0.9999999999999999\n"
     ]
    }
   ],
   "source": [
    "import numpy as np\n",
    "\n",
    "# mathematical constants\n",
    "print(np.pi)\n",
    "print(np.e)\n",
    "\n",
    "# trignometric functions\n",
    "angle = np.pi/4\n",
    "print(np.sin(angle))\n",
    "print(np.cos(angle))\n",
    "print(np.tan(angle))"
   ]
  },
  {
   "cell_type": "markdown",
   "metadata": {},
   "source": [
    "Lists are a versatile way of organizing your data in Python. Here are some examples, more can be found on this Khan Academy video."
   ]
  },
  {
   "cell_type": "code",
   "execution_count": 4,
   "metadata": {},
   "outputs": [
    {
     "data": {
      "text/plain": [
       "[1, 2, 3, 4]"
      ]
     },
     "execution_count": 4,
     "metadata": {},
     "output_type": "execute_result"
    }
   ],
   "source": [
    "xList = [1, 2, 3, 4]\n",
    "xList"
   ]
  },
  {
   "cell_type": "markdown",
   "metadata": {},
   "source": [
    "## Concatenation\n",
    "\n",
    "Concatentation is the operation of joining one list to another."
   ]
  },
  {
   "cell_type": "code",
   "execution_count": 5,
   "metadata": {},
   "outputs": [
    {
     "data": {
      "text/plain": [
       "[1, 2, 3, 4, 5, 6, 7, 8]"
      ]
     },
     "execution_count": 5,
     "metadata": {},
     "output_type": "execute_result"
    }
   ],
   "source": [
    "x = [1, 2, 3, 4];\n",
    "y = [5, 6, 7, 8];\n",
    "\n",
    "x + y"
   ]
  },
  {
   "cell_type": "code",
   "execution_count": 6,
   "metadata": {},
   "outputs": [
    {
     "data": {
      "text/plain": [
       "10"
      ]
     },
     "execution_count": 6,
     "metadata": {},
     "output_type": "execute_result"
    }
   ],
   "source": [
    "np.sum(x)"
   ]
  },
  {
   "cell_type": "markdown",
   "metadata": {},
   "source": [
    "## Loops"
   ]
  },
  {
   "cell_type": "code",
   "execution_count": 7,
   "metadata": {},
   "outputs": [
    {
     "name": "stdout",
     "output_type": "stream",
     "text": [
      "sin(1) =  0.84147\n",
      "sin(2) =  0.90930\n",
      "sin(3) =  0.14112\n",
      "sin(4) = -0.75680\n"
     ]
    }
   ],
   "source": [
    "for x in xList:\n",
    "    print(\"sin({0}) = {1:8.5f}\".format(x,np.sin(x)))"
   ]
  },
  {
   "cell_type": "markdown",
   "metadata": {},
   "source": [
    "## Working with Dictionaries\n",
    "\n",
    "Dictionaries are useful for storing and retrieving data as key-value pairs. For example, here is a short dictionary of molar masses. The keys are molecular formulas, and the values are the corresponding molar masses.\n"
   ]
  },
  {
   "cell_type": "code",
   "execution_count": 8,
   "metadata": {},
   "outputs": [
    {
     "data": {
      "text/plain": [
       "{'Arizona': 16.04, 'California': 30.02, 'Texas': 18.0, 'Colorado': 44.01}"
      ]
     },
     "execution_count": 8,
     "metadata": {},
     "output_type": "execute_result"
    }
   ],
   "source": [
    "States_SolarInstallations2020 = {'Arizona': 16.04, 'California': 30.02, 'Texas':18.00, 'Colorado': 44.01}  # GW\n",
    "States_SolarInstallations2020"
   ]
  },
  {
   "cell_type": "markdown",
   "metadata": {},
   "source": [
    "We can a value to an existing dictionary.\n"
   ]
  },
  {
   "cell_type": "code",
   "execution_count": 9,
   "metadata": {},
   "outputs": [],
   "source": [
    "States_SolarInstallations2020['New Mexico'] = 22.4\n"
   ]
  },
  {
   "cell_type": "markdown",
   "metadata": {},
   "source": [
    "## Plotting\n",
    "\n",
    "Importing the matplotlib.pyplot library gives IPython notebooks plotting functionality very similar to Matlab's. Here are some examples using functions from the"
   ]
  },
  {
   "cell_type": "code",
   "execution_count": 10,
   "metadata": {},
   "outputs": [
    {
     "data": {
      "image/png": "iVBORw0KGgoAAAANSUhEUgAAAZAAAAEWCAYAAABIVsEJAAAAOXRFWHRTb2Z0d2FyZQBNYXRwbG90bGliIHZlcnNpb24zLjUuMSwgaHR0cHM6Ly9tYXRwbG90bGliLm9yZy/YYfK9AAAACXBIWXMAAAsTAAALEwEAmpwYAABYVUlEQVR4nO2dZ5hUVdKA32LIOemggIJIEFBQEDOgIAIKA0hUESPrqrvqml3TouziZ1h3zYpxJSlhBhVE0oBKUEAUEEHEQBZBhJE4TH0/6rY0w8Se7r59Z877PP109w3n1Om+99Y5depUiaricDgcDkdhKeW3AA6Hw+EIJk6BOBwOhyMinAJxOBwOR0Q4BeJwOByOiHAKxOFwOBwR4RSIw+FwOCLCKRBHQiEi6SJyXRTLe1FEHohWeY6CISL3ichIv+VwxBanQBxxR0R+EJE9IpIhIltE5A0RqVzIMhqIiIpI6bBtV4nIJ+HHqeoNqvpItGTPof6MsHa8LyIXRruuWCIiD4vI20Uso6OIrA/fpqr/VNWodQQciYlTIA6/6KGqlYHTgLbA/T7LEynVvXa0AqYDk0TkKn9Fih5iuOeEI0fcheHwFVXdAEwFWmbfJyKlROR+EflRRH4WkbdEpJq3e673vsMbAZwFvAic5X3f4ZXxhog86n3uKCLrReR2r7xNInJ1WH21ROQ9EdkpIp+LyKPZRzR5tGOzqv4HeBh4LPTQFZFjRWSCiGwVke9F5K9h9T0sIu+KyNsisktElolIExG515NvnYh0CTv+WBGZLCLbRWSNiFyfrax3vN9ol4isEJG2YfvvFpEN3r5VItJJRLoC9wEDvN/sS+/YdBEZLiKfAruBE0TkahFZ6Z2/VkT+5B1byfv/jg0bjR2bfWQjIj09mXZ45Z8Utu8HEblDRL4Skd9EZJyIlC/I7+7wF6dAHL4iIvWB7sAXOey+ynudD5wAVAae9fa1996rq2plVZ0P3ADM975Xz6XKOkA1oC5wLfCciNTw9j0H/O4dM8R7FZaJwNFAU0+JvAd86dXXCbhVRC4KO74H8D+gBvYbTMPuy7rAMOClsGPHAuuBY4G+wD9F5IKw/T29Y6oDk/F+KxFpCtwMnK6qVYCLgB9U9UPgn8A47zdrFVbWYGAoUAX4EfgZuASoClwN/FtETlPV34FuwEavjMqqujH8BxGRJsAY4FbgKGAK8J6IlA07rD/QFWgInIL9744ExykQh1+keqOET4A52IMsO5cDT6nqWlXNAO4FBobPe0TAAWCYqh5Q1SlABvawTwIuBR5S1d2q+jXwZgTlhx6eNYHTgaNUdZiq7lfVtcArwMCw4z9W1Wmqmgm8iz1gR6jqAUwZNBCR6p6iPQe4W1X3qupSYCRwZVhZn6jqFFU9iCmlkEI4CJQDmotIGVX9QVW/y6cdb6jqClXN9H6rD1T1OzXmAB8B5xXwNxkAfKCq0712PQFUAM4OO+a/qrpRVbdjSrd1Act2+EhRbkSHoyj0UtUZ+RxzLNb7DfEjds0mF6Hebd7DOsRubGRzlFf2urB94Z8LSl3vfTtwMmba2RG2Pwn4OOz7lrDPe4BfPAUQ+o4n37HAdlXdFXb8j9j8UYjNYZ93A+VFpLSqrhGRWzHzWgsRmQb8LftIIRuHtV1EugEPAU2wjmdFYFke54dz2P+oqlkiso5Dv1VOsh9bwLIdPuJGII5EZiNwfNj344BM7KGbUxjpooSW3uqVXS9sW/0IyumNmXtWYQ/h71W1etiriqp2j6DcjUBNEakStu04YENBTlbV0ap6LvZ7KvBYaFdup4Q+iEg5YAI2ckj2zINTAMmnjHDZ//gfRUSw37ZAsjsSF6dAHInMGOA2EWko5uYbstdnYg/8LGxuJMQWoF4223qB8Hr9E4GHRaSiiDTjcPNQnohIsojcjPXS71XVLOAzYJc3gV1BRJJEpKWInB6BfOuAecC/RKS8iJyCzeHk64IrIk1F5AJPEezFRjZZ3u4tmJksr2dBWcwEthXI9EYjXcL2bwFqhTk4ZOcd4GJv4r4McDuwz2uPI8A4BeJIZF7DbPlzge+xh99fAFR1NzAc+NTz7DkTmAWsADaLyC8R1HczNsG+2at3DPagy4sdIvI7Zs7pDvRT1dc8GQ9iE8+tPfl/weYtcnvQ5scgoAHWo5+EzdfkZwYEe/iP8OrfjE3y3+vte9d73yYiS3I62TOb/RVTBL8Cl2GT9KH932C/1Vrvvzg22/mrgCuAZzwZemBu3PsLILsjgRGXUMrhyBkReQyoo6qReGM5HMUeNwJxODxEpJmInCJGO8xENMlvuRyORMV5YTkch6iCmWKOxez6TwJpvkrkcCQwzoTlcDgcjohwJiyHw+FwRESJMmHVrl1bGzRoENG5v//+O5UqVYquQAmOa3PJwLW5+FPU9i5evPgXVT0q+/YSpUAaNGjAokWLIjo3PT2djh07RlegBMe1uWTg2lz8KWp7ReTHnLY7E5bD4XA4IsIpEIfD4XBEhFMgDofD4YgIp0AcDofDERFOgTgcDocjInxVICLympe6c3ku+0VE/uul7/xKRE4L2zdERL71Xi5WkcPhcMQZv0cgb2BpLHOjG9DYew0FXgAQkZpY2OwzgHbAQ2FpSR0Oh8MRB3xVIKo6F8vclhspwFteGs0FQHUROQbL6TxdVber6q/AdPJWREXj7bc55r33YOvWmFURS3bvhhUrYNo02LbNb2kcgeL332HBAvjf/2BjXgkME4sDB+DgQXCRmmJLoi8krMvhqTXXe9ty234EIjIUG72QnJxMenp6oYVo+fzzNJ0/H336aXa0asXWjh3Zeu65HKhZs9BlxZqMjCQmTqzHjz9WZPPm8mzaVIFffz2UX6lSpUwGDFhH377rqVDhYB4lQUZGRkS/V5Ap0W0+eJDqS5dSZfVqKq9ZQ+U1a6i4fj2SZbmnssqUYXOXLqwbOJA99erlXahPfP99JZ58sgkrVhxKuSKilCqllCoFtWrt4+ab19CqVcn6n2N1XfseTFFEGgDvq2rLHPa9D4xQ1U+87zOBu4GOQHlVfdTb/gCwR1WfyKuutm3bakQr0VX5/NVXOf3HH+Hdd2HVKihVCtq3h6uugiuvBJF8i4k1y5dD797w3XfQoAE0bHjodcIJUKsWPP88pKXB0UfD/ffD0KFQrlzO5ZW01bpQgtt82mlw2WXwwQe28bjj4NRT7dW6NdSrB6++Cq+9Bvv3Q9++cM89cNppeZYdL/btg3/9C/75T6hWDW64AcqUsVFIVtah96lT4auv4MILNzN2bB0SsA8YE6KwEn2xqrY9Yoeq+vrCMqwtz2XfS8CgsO+rgGOwzGwv5XZcbq82bdpopMyePds+ZGWpLlum+uCDqs2aqYLqXXfZdh8ZM0a1YkXVY45R/eSTvI+dP1+1Y0cT/fjjVd98UzUz88jj/mhzCaIktnn+mDGqLVuqJiWpPv206i+/5H7w5s2q996rWrWqXUBduqguXx4/YXNg/nzV5s1NnMsvV926Nfdj9+1Tfegh1aSkg1qnjmpaWtzE9JWiXtfAIs3pGZ3Txni+8lEgFwNTAQHOBD7zttfEUoTW8F7fAzXzqysqCiScgwdVb7zRfsZbb/VFiezfb1WD6rnnqm7cWLDzsrJUp01TPe00O/eii6yscEriw7TEtXnePN1Xo4ZqtWqq06cX/LwdO1RHjFCtXVv16KNV16yJmYi5kZFh176Iar16qu+/X/BzX3nlc23Vyq79K65Q3bYtZmImBMVSgWDJezYBB7B5jGuBG4AbvP0CPAd8h+Wcbht27jXAGu91dUHqi7oCUbUn8S232E95442mVOLEpk2q551nVd9yy5EKoCAcPKj6zDNWxnXXHa4DS9zDVEtYm0eNUi1XTncfe6zqypWRlbFypWqtWqqNGqlu2RJd+fLgt99UW7Q4dNv99lvhzp89e/Yfo5HSpVXr1FFdsSImoiYExVKBxPsVEwWiak/dO++0n/P66+OiRL780sxVFSvac6Co3Hefif/YY4e2laiHqUeJaPPBg6oPPGB/ePv2+nFqatHKmz9ftUIF1TZtVHfujI6MeZCVpdqnj1ncpkyJrIzw//mLL2wQ1axZXMT3hVgpEL/XgRQPROCxx+Dvf4dXXoFrr7VZuxjx++82hyliHpaXXVb0Mh95BAYMgLvvhvHji16eI4G56y77w6+5BqZPJ7NatfzPyYszzzTnkqVL7cLcvz8qYubG44/DxIl2y3XrVvTyWreGceNg9Wq4/nrn+lsYnAKJFiLw6KPwj3/AG2+YZ1aMlMhtt8GaNfD223DyydEps1QpE/vss2HwYFi4MDrlOhKMWbPgySfNTWnkSChbNv9zCsLFF1vn6aOPTDF5rr/RZtYsuPde6NcP/va36JXbsSMMH26K5JlnolducccpkGjz4IN2JY4eHZMrcdIku0/vugvOPz+6ZZcvD6mpcOyx0LMnbN5cProVOPzlt9/M7bxJE1Mi0XY9v/pqu/ZHjbKhbJRZt85GyU2bmkdxtMW/6y677m+/HebPj27ZxRWnQGLBvfdC9+620OLHHBN5RcTGjXDddeZ6P2xY1Io9jKOOsqUA+/fDPfeczI4dsanH4QO33gobNsBbb0HFirGp49574eab4Ykn4D//iVqx+/aZdWzfPjNfVakStaL/oFQpePNNWwLTrx/8/HP06yhuOAUSC0RsxZ4q3HRTVIyqWVkwZAjs3WuDm2hZHnKiWTMb6WzYUIGBA51NuFiQlmY2ynvvhTPOiF09IvD009aVv/tu+P77qBR7663w2WfWhGbNolJkjlSvDhMmWMifyy6L6VRmscApkFhx/PE2J/LBB1GZlX76aZgxw96bNi1ycfnSsSPceON3TJtmPT5HgNm61UIOtG5tJtZYk5RkHajSpaMyUfHGG/Dii2Zi6tOn6OLlR+vW8NxzMHMmPPRQ7OsLMk6BxJK//MXsTX/5C/z6a8TFLF1qHcdevcyEFS969tzAKafAnXfayMcRQFThT3+CHTssIGIsh67h1K1rJtzUVJtYj5Dvv4c//9nm+4YPj554+XHNNeZMOXx4kcQv9jgFEktKl7YZ761bLW5QBOzebUPpWrWsqHiG3EpKgqeesps4iuZsRzx5+22zRz76KLQ8ItxcbLntNmjUCG65xcLjRsADD9j7W2/Z7RRPnnkGGje2QZQzZeWMUyCx5rTT7EZ6+WX45JNCn/7AA7BypU3u1a4dA/nyoVMnM2cPHw6bN8e/fkcRWLfORr/nnhtdn9eCUq6c2Vy/+SYij8QvvjCHrltvtViO8aZCBbvuV6wwPew4EqdA4sE//mFzIkOHmhtJAVm/Hp591obSF14YQ/ny4YknzIQV6g06AsKf/wyZmTaJkJTkjwwXX2yr/R5+uNA9kHvvhRo1YuIRXGD69oW2bW3qyJlxj8QpkHhQqRK88IINJR57rMCn/fOfZsL2+8HduLF1ZF991eZjHAFg4UJz4HjgATMj+UXIK2vvXrjvvgKfNnOmJUD7+9/NM8ovRGDECPjpJ7uFHYfjFEi86NYNBg60MfGqVfke/uOPtlD4uuts8OI3DzwANWuaNc659QaAf/zDbJ433eS3JLZw8bbb4PXXzRc3H7KybNRRv35iiN+pk1kAhg+3tZiOQzgFEk+eftq8YP7xj3wPHT7cej+F6LTFlOrVbfFierotKXAkMJ99ZpmTbr8dKlf2Wxrj/vuhTh1bZJhPmJPx42HxYgvXVT5BgiGMGGFrQ5580m9JEgunQOJJcrLZpceNg7Vrcz1s7VrrrP3pT/5MHubG0KHQvDnccUehpnIc8WbYMBsuJkL3PUSVKvB//weff24eIblw4IB1mlq2hCuuiKN8+XDaaRZG5amnYMsWv6VJHJwCiTe33mr+iI8/nushjz5qh0To+RszSpeGf//bUua6gHMJyqJFNvdx++2xifdRFK64As46y2bH9+zJ8ZBXXrHra8QI/+b9c+ORR6zj9MgjfkuSODgFEm+OPdYC2r3+eo5eKd9+az7vf/6zHZpodOlijjWPPALbt/stjeMIhg0z16Wbb/ZbkiMRMc+QLVtsUWM2MjLMutu+vYWSSzQaN7Y5yZdeMiXn8FmBiEhXEVklImtE5Ij+toj8W0SWeq/VIrIjbN/BsH2T4yp4UbnzThurP/30EbseecSmSfx0XcyPf/4Tdu60pS2OBGLxYnjvPVvzUbWq39LkTIcOZg966qkj5kKeesoCGD72WHwXzBaGBx+0+zMeEWGCgG8KRESSsHS13YDmwCARaR5+jKrepqqtVbU18AwQHpVpT2ifqvaMl9xR4cQTLdznCy8c5tbxzTe2cOrmm226JFE55RTzTHn22YgXGDtiwbBh5u3wl7/4LUnuiJh5bdUqmDLlj80//2xW3UsvtfxUicoxx5gVevRo59IO/o5A2gFrVHWtqu4HxgIpeRw/CMuhXjy4+27rxj///B+bhg2z1a933umjXAXkttssMrjLXpggfPEFTJ5sf0xRMwzGmn79zDskzKXp+ect0+ajj/ooVwG56y7zUXj4Yb8l8Z84R5c5jLrAurDv64Ec40yLyPFAQ2BW2ObyIrIIyARGqGpqLucOBYYCJCcnk56eHpGwGRkZEZ+bGye3a0eVxx9nwWmn8d3GGowdezqDBv3EihXRCYFdVPJqc4UKUL9+O4YNy6ROnSUJa3IoLLH4n+NBiwceoEalSiw47TQyCym/H22uf8klNHrxRRa9/DK/NmzKM8+cSbt2GWzevCwuIXOK2uaLL27A228fz9ixC6lTJ/GXqMfsP84pUXo8XkBfYGTY98HAs7kcezfwTLZtdb33E4AfgEb51dmmTZuIk8oXNSl9jqSnq4Lqc89pv36qVaqo/vJL9KuJlPza/PzzJv4nn8RHnngQk/851ixdan/EQw9FdLovbd6xwy74yy7TUaNM/KlT41d9Udu8bp1qUpLqXXdFR55YU9T2Aos0h2eqnyasDUD9sO/1vG05MZBs5itV3eC9rwXSgVOjL2KMad8ezjqLzH89Tur4TG680aLuBoUrrzSHn3//229JSjjDhtmk+S23+C1JwalWzVyaxo3jnSfX0bixefgFhXr1oHdvixaRi0dyicBPBfI50FhEGopIWUxJHOFNJSLNgBrA/LBtNUSknPe5NnAO8HVcpI4mInDvvZRe/wP9dRw33OC3QIWjUiVbXDhpEvzwg9/SlFDWrrWMX3/5i2nzIHHLLShwzpL/ctNNllI2SNx8s7myjx3rtyT+4dtfpqqZwM3ANGAl8I6qrhCRYSIS7lU1EBjrDaNCnAQsEpEvgdnYHEjwFAhwoMvFfFO6BY9WGUGD4/IO8ZCI3Hyz6UG3sNAnXnnFnrxB630AHH88n9Xvy1Be5qo+O/2WptC0b28r5p95puTGh/NV56vqFFVtoqqNVHW4t+1BVZ0cdszDqnpPtvPmqerJqtrKe3813rJHi8nvl+LRzHtosGv5YW6NQaFePXOqGTkSdu3yW5oSxv798NprcMkliRXzpoBs3Qp/23A71dhJtQmv+S1OoRGxDtQXX8CCBX5L4w8BGzQWP154AebXH4Aed1xgJxNuu808kl8L3jMg2KSl2QKKP/3Jb0kiYuRImHfgdH5vc54tqs3M9FukQnP55Tad8+yzfkviD06B+Mjq1Zb34Jo/lUGuuw5mzcozyGKi0q4dnH02/Pe/LvVnXHnpJTjuOLjoIr8lKTSZmdZ5uuACqPTA7Za/YOLE/E9MMCpXhquvhnffLZkZO50C8ZGXXrIAhddei8XHKlXKYmQFkNtuM9333nt+S1JCWLPGeh/XX594UQcLwOTJhzLu0qOHBZp68slATibceKNFZHjlFb8liT9OgfjEnj2WabR3b0uTQP361pN8/fVAduN79bLEVwG1wgWPV14xxXHNNX5LEhHPPGODpx49sI7TbbdZHpOFC/0WrdA0bgxdu8KLL5a80D5OgfjEu++aC+Cf/xy28dprLT7ItGm+yRUppUtbb3LuXFiyxG9pijn791tHo2fPxAzZnA/LlllishtvDBs8XXEFVKxovaoAcvPNsHEjpKb6LUl8cQrEJ158EZo2hY4dwzb26AFHHWXJxwPItddCuXJuMj3mTJpkLkxDh/otSUQ8+6xlGrzuurCNVapYJMWxYwO5Mq9rVzjhhJI3me4UiA98+SXMn2+u+4fFkCpb1pZ3T55s3jUBo3p1M8mNGeMyFsaUl16CBg2CtXTb49df4e234bLLcoi6cPXVFp06gN34pCQbUc2dC1995bc08cMpEB948UXrgV15ZQ47r73WXFTeeivuckWDIUPMNPfBB35LUkxZvRpmz7bJ86At3cay2e7enUu+qw4dbCItoGasq6+2IKMlaRQSvCsw4OzaZT2wgQMtJPQRnHSS+cS++mogPVIuvNByJuSR9tpRFF5+2SacAjp5/sYb0LYtnJpT5LpSpawHMn06rF8fb9GKTM2aMGiQ5fTJyPBbmvjgFEicCV1ceUaeuPZayy41b17c5IoWSUk2HzplipnpHVFk7157AqekeK57wWLZMjPf5jjyDnHlldZxyiHlbRAYMsRGWGlpfksSH5wCiSOqtnjq1FNt8V2u9O9vK5QCOpk+ZIhZ4UaP9luSYsbEibBtW2BXnr/9tnUwBgzI46BGjSzI1OuvB3IEfu65ZoULqP4rNE6BxJElS2yCbejQfHI+V65sNq5x4yxGSMBo0QLatHFmrKjz0kvm6tOpk9+SFJqDB2303bUrHH10PgdffTV8+615mgSMUqUsvMn06SVjZbpTIHFk9GgoUyafHliIa6+1sfC4cTGXKxYMGWJB5kqSR0pMWbXKXHwCOnmenm5LnAYPLsDBfftaroCATqZfcQVkZZk3YnEneFdiQDl40C6o7t0LmLbhjDOgefPAmrEGDTJl6UYhUWL0aBu25jmBkLj873+W86pnz/yPpXJlUyLjxlknKmCcdJKNwN9+229JYo9TIHFizhzYtMmGtwVCxFZaLVwIy5fHVLZYULs2XHyxmS0CGGQ1sVA1BXL++YFceb57N0yYYDqhQoUCnnTVVWa+nTQplqLFjMGDzWT9dSCzFBUcp0DixKhRttj2kksKcdLgwdaND+goZMgQ2LIlkJFZEovFiy144mWX+S1JRKSlmedhgcxXIdq3h4YNA2vGGjjQHAaK+yjEVwUiIl1FZJWIrBGRe3LYf5WIbBWRpd7rurB9Q0TkW+81JL6SF469e60H1qdPIXpgYN34lJTAduO7d7fVxs6MVURCk2d9+vgtSUT8738WOLF9+0KcFFoTMnMm/PRTzGSLFcnJFihg1CibDymu+KZARCQJeA7oBjQHBolI8xwOHaeqrb3XSO/cmsBDwBlAO+AhEUnYhNBTpliEhog6kJddZgsqZs+OulyxpmxZEz8tzUJYOCLg4EGbCyjw5FlisWULfPSRmW4LPfcf8DUhgweb7vv4Y78liR1+jkDaAWtUda2q7gfGAikFPPciYLqqblfVX4HpQNcYyVlkRo+2HskFF0RwcrduZvsaOzbqcsWDIUMseGxAncn8Z+5cC/M6aJDfkkTEmDGmA6+4IoKTGza0aKNvvBHINSEpKeYPEFD9VyBK+1h3XWBd2Pf12IgiO5eKSHtgNXCbqq7L5dy6OVUiIkOBoQDJycmkp6dHJGxGRkZE52ZkJDF58jn06LGRTz5ZE1Hdzc48k1rvvMO8gQPRMmUiKiMSIm1zOKrQsGFbnnnmIM2afREdwWJINNocTZo8+STJ5cvzabVqZMVIrli2+fnn29C4Mfz88+KI4oMmn3kmJ40YwRfPPMNvp5wSNbni9T+fc04zxo6tTf/+8yhb1j9bVszaq6q+vIC+wMiw74OBZ7MdUwso533+EzDL+3wHcH/YcQ8Ad+RXZ5s2bTRSZs+eHdF5r72mCqoLF0ZcteoHH1gh771XhEIKT6Rtzs7jj5v433wTleJiSrTaHBX27lWtUUP18stjWk2s2rxihf3v//53EQrZtUu1QgXVG2+MlliqGr//efp0+w3eeScu1eVKUdsLLNIcnql+mrA2APXDvtfztv2Bqm5T1VBg8JFAm4KemyiMGmXRGU4/vQiFdO5skdoCasYK2b+L81A+JkybZpNHAfW+CoUuKZL1rXJlc10cPz6QmTpDntfF1RvLTwXyOdBYRBqKSFlgIDA5/AAROSbsa09gpfd5GtBFRGp4k+ddvG0JxaZNMGuWPUDzDF2SH2XLmgdOWlogk+0cc4zdSO++G0hTtn+MGWNubBde6LckhSYryzpPXbrY/F+R6N/f8uPMnRsV2eJJUpLp/ylT4Jdf/JYm+vimQFQ1E7gZe/CvBN5R1RUiMkxEQutV/yoiK0TkS+CvwFXeuduBRzAl9DkwzNuWUIwdaw/MqHQgBw40Z/opU6JQWPzp399SWbjQJgUkI8M6DP36mQtvwJg71zyQCrX2Ize6d7d0t++8E4XC4s/gweaFH1Dx88TXdSCqOkVVm6hqI1Ud7m17UFUne5/vVdUWqtpKVc9X1W/Czn1NVU/0Xq/71Ya8GD3aQho0bRqFwjp2tK5cQM1YvXtbb+zdd/2WJCBMnmyjzQCbr6pUMU+kIlOxoqV7njAhkOuhTjkFTj65eJpw3Ur0GLF6NSxaFMX7PynJYkF88IFlpQoYRx1lOtCZsQrI6NFQrx6cc47fkhSaAwcs8nxKij37o0L//rYeas6cKBUYXwYPhgULYO1avyWJLk6BxIhQ7LuBA6NY6MCB1it9770oFho/+vVzZqwCsW2bTaAPGhTIyLuzZ9vcf79+USy0WzeL0BtQO1Dot5gwwV85ok3wrs4AoGoTiFGPfXf22dYrDbAZq1QpZ8bKl/HjzVQT0MWD48eb81SXLlEstEIFC+UbUDNWgwaWynf8eL8liS5OgcSARYss9l2BI+8WlFKlbCj/4YeBjA1y9NHOG6tAjBkDzZpB69Z+S1JoMjMtgG6PHlC+fJQL79/fRmcBDOsDZoH+7DP48Ue/JYkeToHEgPHjoXRp63FHnYEDzcicmhqDwmNPyIy1bJnfkiQo69aZC9NllxXR99sf5swxd9W+fWNQeNeuNrQJqBnr0kvtfeJEf+WIJk6BRBlVG2V36hSj2Hdt21pa04AGlwqZsQL6DIg9oeFZVCfP4sf48TZx3jUWkenKl7eZ+YkTrRMVME48EVq1Kl7zIE6BRJmvvoLvvoth5G0Ry4k7Y4Z5pQSMo4923lh5MnGima4aN/ZbkkJz8KCJf/HFUfS+yk6/frB9e6DNWJ9+aul9iwNOgUSZCROsh92rVwwrGTjQ7taAdmWcGSsXNm2CefMCm/fjk09swXhMzFchLrrIFpgEdAgb+m0CmmjxCJwCiTITJsB551lPO2acfLIlXg6oGatPH2fGypHUVBuWBVSBjB9vVqbu3WNYScDNWM2aQYsWxccbyymQKPLNN5YDOTRZFjNCZqw5c2Dz5hhXFn2cGSsXJkywsAXNc8qrlthkZZn43brZPHdM6d/fvBBnzoxxRbGhb1/zk9iyxW9Jio5TIFEk5F0RE++r7Fx6qT1909LiUFn0cWasbGzbBunpNvoIoPfV/PlmgYup+SpEly5QtWpgh7B9+9qtG1BHysNwCiSKTJgAZ5xha/1iTosWNtEaUGNqyIzlFhV6vPeezWsF2HxVtqxFXo855crZJOOkSZbuMmC0aGEDzeJgxnIKJEp8/z0sWRIH81UIERvqzJwJO3bEqdLocfTR0KGDdSKdGQvrfRx3nEXfDBhZWfYwvOgiGxjEhf797bqfMSNOFUYPEXtOzJ4d/BDvToFEiZD5Km4KBEyBZGZagMUAEgrxXuLNWLt2wUcfBdZ89fnnsH59nMxXIS68EKpXD+wQtm9fG3AG1AL9B06BRImQ+/4JJ8Sx0nbtLNhWQJe2OjOWxwcfmCkmwOarMmUsfEncCNnL3nsvkLGxQs+KoJuxfFUgItJVRFaJyBoRuSeH/X8Tka9F5CsRmSkix4ftOygiS73X5OznxpONG819P66jDzi04OTDDwOZqTBkxgr6TVRkJk60XC9nn+23JIVG1f6/zp1jFHkhL3r3NueDjz+Oc8VFR8RGITNmBDKs3R/4pkBEJAl4DugGNAcGiUh2/8UvgLaqegowHvi/sH17VLW19+qJj4TmseOuQMB6rbt3mwkkgPTube7Pq1b5LYlP7NljWSZ79bKcLwFjyRL44Yc4m69CXHSRrQsJqDtT3742eApodgbA3xFIO2CNqq5V1f3AWOCw/GWqOltVd3tfFwDx8G8qNBMm2AKhk07yofL27a3rF1AzVihjXUCfAUXno4/g998Dbb5KSopS5sHCUqmSufSGFmAGjLZtzW8iyCPw0j7WXRdYF/Z9PXBGHsdfC0wN+15eRBYBmcAIVU3N6SQRGQoMBUhOTiY9PT0iYTMyMnI8d8eOMsyZczaXXfYT6enfR1R2UWl2+unUmjSJeYMHo6Wj95fm1uZo06RJG956K4szzvgi5nXlR7zaHKLZ889Tq3Jl5pUqhcax3nAibbMq/O9/7Tj11L0sW+ZPlrA6zZrRbPJkFr3yChlNmhT4vHj/z7lxxhmNSE2tywcffEqlSgdjVk/M2quqvryAvsDIsO+DgWdzOfYKbARSLmxbXe/9BOAHoFF+dbZp00YjZfbs2TluHzlSFVSXLIm46KKTmmpCTJ8e1WJza3O0eeQRE3/DhrhUlyfxarOqqu7fr1q9uuqVV8avzhyItM3Ll9v/9sIL0ZWnUGzdqlqqlOr99xfqtLj+z3nw6af2G44aFdt6itpeYJHm8Ez104S1Aagf9r2et+0wRKQz8Hegp6ruC21X1Q3e+1ogHTg1lsLmxoQJ0LChz7l/unSx8KcBXVQYCjw52VdXCB+YPdvWMgTUfBUyO/b0cwaydm0LPhfQa//MM81/IqjuvH4qkM+BxiLSUETKAgOBwx4hInIq8BKmPH4O215DRMp5n2sD5wBfx01yj9A6pksv9dl9v0IFS8CQmmqrugJGixaWK6HEzYNMnHjIjh9AUlMt8kJU0zZHQu/esGIFfPutz4IUnlKlbP5o6lTYty//4xMN3xSIqmYCNwPTgJXAO6q6QkSGiUioT/M4UBl4N5u77knAIhH5EpiNzYHEXYG8/74FBE2IDmSfPuZP/NlnfktSaERsFDJrFvz2m9/SxImDB63X3L27dQACxrp1lro5pmkLCkpIiID2QFJSbC1pEFOc+LoORFWnqGoTVW2kqsO9bQ+q6mTvc2dVTdZs7rqqOk9VT1bVVt77q37In5pqva8z8pr6jxcXX2x5dAM6lO/Vy5TxlCl+SxIn5s2z5BkJ0fsoPCFzY0IokOOPh1NPDawCueACi2AcRPHdSvQI2bvX1u/17GnDUN+pXt3y6E6cGEiXxpAtOIg3UURMnGirqS++2G9JIiItzQICNmvmtyQevXtbSOAApjcoX97C4KelBc8CnQiPvkAyc6a57/vi/54bvXvDmjVmDw4YSUmmjKdMCaYtuFCEYnl37mzZ9QLGjh1mbkmI0UeIXr0Cnd4gJcV03+ef+y1J4XAKJELS0uzeP/98vyUJIyXFJhQCbMbKyAhsnqCCs2yZLd9OqCdwwZkyxVZQJ1TnqWVLaNQosEPY7t3NAh008Z0CiYCsLLMBd+tmqQkShjp1LJ5SQFeld+oUXFtwoUhNNUUf1+iD0SM11cyNCTH3FyLkiTFzZiA9MWrUsCydQbv2nQKJgIULLR1lQvXAQvTuDUuXWoKSgFGunPXE0tLMSanYkpZmT986dfyWpNDs3WsupykpCTL3F07v3uaJMXVq/scmIL16BS8uXKJdAoEgLc2Gm927+y1JDoTy6QbUFtyrlzknLVjgtyQxYt06i0AYUPPVrFlmZkxI8UOeGAE14YYWZAbp1nUKJAJSU224Wb26z4LkxAknmD04SFdhGN27W26JoA3lC0zI/zUhh6/5k5ZmZsYLLvBbkhwI98TYu9dvaQpN/fqWkDJI175TIIVk1Sp7JfT9n5JiORK2b/dbkkJTrZo9nCZNCqQ3cv6kpkKTJgnk/1pwsrJMgXTvnmBzf+H07m1DpFmz/JYkInr1stH3pk1+S1IwCqxARKRiLAUJCqGOfcIrkIMHA5vqtlcv+O67QHoj582OHZCenuAXT+4k9NxfiAsuMPfIgJqxUlKs4xSUHCH5KhAROVtEvga+8b63EpHnYy5ZgpKaCqedZsPNhKVNG1siH1AzVrHNETJ1qvm/JuQEQv6kpibw3F+IkCfG5MmB9MRo2dKs0EG5dQsyAvk3cBGwDUBVvwTax1KoRGXLFhteJnQPDMw9pmdPWyofQFvwMcfYfGhAO5G5k5ZmeXwTyv+1YKja/3H++Qk69xdOSop5Yixc6LckhSbkjTxjhsXHSnQKZMJS1XXZNgVPtUeB996zGykQHciUFFsqH9BVeb16mbPSuuxXXlDZt88md3v0CGTq2m++sWC3gbj2u3WzoVJQuvHZSEmB/fut/5foFESBrBORswEVkTIicgcWPbfEkZoKDRrAySf7LUkBOP98swUH+CaCYpQjJD3dupQJP3zNmdBl5Gvuj4JSvbq5SQb02j/7bEtzEgQTbkEUyA3ATVgK2g1Aa+97iWLPniRmzDgULSThKVfOcoS8917wIrRhTkpNmgT2GXAkaWmW9KtzZ78liYjUVMvhXa+e35IUkJSUQy6TAaN0aRuofvCBrYtMZPJVIKr6i6pe7oVVP1pVr1DVbfEQLpH47LMa7NsXkCF8iFCEtgDmCAETPz09kJEpDkfVhlIXXRTI3B8bN9p0QqCu/SCuygujVy+77ufM8VuSvCmIF9brIvJa9lc8hEskPv20NjVrwrnn+i1JIeje3eztAb2JUlICHZniEIsXw4YNgTVfBXLt43HHWZ7pgF77nTtbXyPRzVgFMWG9D3zgvWYCVYGMaFQuIl1FZJWIrBGRe3LYX05Exnn7F4pIg7B993rbV4nIRdGQJzcyM2HBglp/5GwKDDVqQIcOgb2JzjwTjjoqsOIfIjXVPOMCnPujUSNLPRwoUlIsR8iWLX5LUmgqVrRMx5MnJ/aC2oKYsCaEvUYB/YG2Ra1YRJKA54BuQHNgkIg0z3bYtcCvqnoi5k78mHducyyHegugK/C8V15M+Phj2LWrTLCG8CFSUmDlykDmi05KMlvwlCnmlRJY0tLgvPNsZjRg7Npli7oDM/cXTmhV3vvv+y1JRKSkmBfiF1/4LUnuRBLKpDFwdBTqbgesUdW1qrofGAtkHySnAG96n8cDnUREvO1jVXWfqn4PrPHKiwlpaVCmTBZdusSqhhgSsjsEtBufkgI7dya+LThX1q6F5csDZv85xIcfmvIOpPitW5spK6CufJdcYgPXRDZj5WuQEZFdgALivW8G7o5C3XWBcC//9UD2FVZ/HKOqmSLyG1DL274g27l1c5F/KDAUIDk5mfT09EILunZtE04/XVi0KHgeHQBtGzUi8623WNq2cAPHjIyMiH6vaFK2bCnKlTuH55/fTJkysR9FRbvN9d59lxOBBcnJ7PX5t8yNvNr88ssnUbVqTQ4cmEd6egLbUnLhxDZtOGbKFD798EOyypf/Y3siXNsFoWXL1owaVZoLLlhUpHJi1l5V9eUF9AVGhn0fDDyb7ZjlQL2w798BtYFngSvCtr8K9M2vzjZt2mikzJo1O+JzfefBB1VLlVL9+edCnTZ79uzYyFNIUlJU69dXzcqKfV1Rb3OHDqotW0a3zCiTW5v371etXl11yJC4ihNdpk9XBdXU1MM2J8q1nR9PPGHir11btHKK2l5gkebwTM3VhCUip+X1ioLu2gCER5Sq523L8RgRKQ1Uw0KqFOTcqBI4+284KSm2FsTZguPLL7/YBFog7T8m+o4dgRXf6NDBQjwH2IQLiWuFy8uE9WQe+xQoakaAz4HGItIQe/gPBC7LdsxkYAgwHxuxzFJVFZHJwGgReQo4FpuXCeZih3hw6qkW/TEtDa6+2m9pCk3IFpyWZoEsA8MHH5jiDqT3hf3e5csTzLm/EGXKmDv7++9bcMWAhZE58URo3tz+i1tu8VuaI8l1BKKq5+fxKnI6GVXNBG4GpmGhUd5R1RUiMkxEQgETXgVqicga4G/APd65K4B3gK+BD4GbVLVExucqECK2sOqjj2D3br+lKTRHHWXhHQLXiUxNhbp1LTpywFC137tzZ6hUyW9pikhKCmzdai69ASQlBebOTcz0PgXywhKRliLSX0SuDL2iUbmqTlHVJqraSFWHe9seVNXJ3ue9qtpPVU9U1Xaqujbs3OHeeU1VNehLzWJPSgrs2WNhPgNISgp8+SX88IPfkhSQ3bth2jQbfQTQ/vnVV/DjjwE3X4Xo1s1GIoHrgRih9D5TpvgtyZEUZCX6Q8Az3ut84P+AIIRUc4TjbMHxZcYMU9gBfQKnppre69HDb0miQNWqFlw0LS2xV+XlwumnW4qDRLx1CzIC6Qt0Ajar6tVAK2wy2xEkypa1ldABTbTTuDGcdFJi3kQ5kpZmCrtDB78liYi0NIsEkJzstyRRIiXFFtN+843fkhSaUHqfqVMTL71PQRTIXlXNAjJFpCrwM4d7QDmCQq9e5hk0b57fkkREz562oPDXX/2WJB8OHjRF3b27Ke6A8dNP5vEW0MFTzgQ8uGIovU+ipXrPy433ORE5F/hMRKoDrwCLgSWYV5QjaHTtag+0RF7amgeJbAs+jHnzTFEH1PsqkMET86NePXNmCKgCueACqFw58cTPawSyGngcuAS4D1gIXAgM8UxZjqBRpYq51aSmBtIWfMYZZlJJtJvoCCz2jSnsAJKWBk2bWk6WYkVKiuWk3rTJb0kKTSi9z+TJiZXeJy833v+o6llY/vNtwGuYy2xvEWkcJ/kc0aZXr0PxmQJGqVI2qTt1qmWITUhUTUF36mSTtwFjxw7LwVKsRh8hQiPCwHhiHE4ovc/nn/stySEKEo33R1V9TFVPBQYBvYDgzUQ5jB49zL0moGasXr0gIwNmz/Zbklz4+mv47rvAmq+mTrX0BcVSgbRsaXHpJ03yW5KIuPjixEvvUxA33tIi0kNERgFTgVVAn5hL5ogNderAWWcFVoF06mS24IR9BoR+14D6v6alwdFHm7mw2CECvXvDrFkkZUQlpVFcScT0PnlNol/oZR5cD1yPJZRqpKoDVTWBmuAoNL16wZIl5m4TMMqXt3VhaWkJ6o2clmZP32OP9VuSQrN/v41AevQIXMSPgtO7Nxw4QK2FC/2WJCJSUmyQmyjpffIagdwLzANOUtWeqjpaVX+Pk1yOWBIyrwR0FNK7tyWZW7Ag/2PjyoYNZqAOqP0nPd1yrwRU/ILhLW6p/fHHfksSEYmW3ievSfQLVHWkqia6172jsDRubBHaAqpAunc3J6eEM2OFJmcDOv8xaZKlUu3c2W9JYkipUpCSQs3PPku8VXkF4PjjLU9Woty6kWQkdBQHevWyCG3btvktSaGpVs3mQiZNSjBv5NRUU84B9H89eNB+z+7doUIFv6WJMb17U3rPHpg5029JIqJ3b1tqtHmz35I4BVJy6dXLnhoffOC3JBHRp495Iy9b5rckHr/9Zq5hAQ2euGCBmQX7lAT3mPPPJ7NixQQcwhaMPn0ORUv2G6dASipt2lio8UQZCxeSnj3tOZ0wz4CpU+HAgcBOIEyceChcWrGnXDm2nXlmYOPCtWhhA92JE/2WxCmQkotnC+bDDwOZIyQ5Gc45J4EUSGqq+b+eeabfkhQaVfsdO3cO5NrHiPjl3HMtR0gA48KJ2Chk1iz/48I5BVKS6dUr0DlCeve2HCHff++zIPv22QikZ89A+r9+911lvv++hJivPLa3a2dDroTpgRSO3r1twaffFmhfFIiI1BSR6SLyrfdeI4djWovIfBFZISJficiAsH1viMj3IrLUe7WOawOKCx072ox0QM1YvXvbu+/PgJkzzf81oN5Xc+fW/iNkeEnhYKVKgY4Ld/rpZoH224zl1wjkHmCmqjYGZnrfs7MbuFJVWwBdgae9qMAh7lTV1t5raawFLpaUKWMJxydPtu5MwGjYEFq1SgAFMmGC2X4C6v/68cdHcd55ljq4RNG7tw1fv/rKb0kKTalSJv6HH1qYd9/k8KneFOBN7/ObWHytw1DV1ar6rfd5I5aHpKRd4rGnVy9z5Q2gLRjsJvr0U/Mg8oUDB6wX26OHhUwNGKtXww8/VCpR5qs/SDhPjMLRp49ZoKdN80+G0j7Vm6yqoZjKm4E8856JSDugLPBd2ObhIvIg3ghGVXOMzyoiQ4GhAMnJyaSnp0ckcEZGRsTnJjJJFStyTpkybHjmGb7LFic6CG2uV68Sqqfz+OOruOSSoofpLmybayxeTKvt21netCm/JPhvlRNjxtQHGlGnznzS0xM1xHH0ycjIIP3rr2ndsiWl//c/FnXs6LdIhSYrS6ha9WxeeGE7NWuuzPPYmN3LqhqTFzADWJ7DKwXYke3YX/Mo5xgsgOOZ2bYJUA4bwTxYEJnatGmjkTJ79uyIz014LrlE9fjjVbOyDtschDZnZamecIJqt27RKa/Qbb7hBtVKlVR3746OAHGmXTvVZs1+81uMuPPH//zkk6qg+t13vsoTKddco1q1quq+fXkfV9R7GVikOTxTY2bCUtXOqtoyh1casEVEjgHw3n/OqQwvhe4HwN9VdUFY2Zu8du0DXgfaxaodJYK+feHHHxMr0UABCQVYDc1jx5WAL99etw4++wzOPfcXv0Xxj4DHhevTx657v1Ld+jUHMhkY4n0eAhyxplJEygKTgLdUdXy2fSHlI9j8SfCyIyUSPXvahPr48fkfm4D07m2RZOOe6jY0+XLppXGuODqEnpnnnbfVVzl85YQT4JRTAjsP0qmTJRr1yxvLLwUyArhQRL4FOnvfEZG2IjLSO6Y/lg3xqhzcdUeJyDJgGVAbeDSu0hc3atQwD6J33w2kS+NZZ9nCwrg/AyZMsInz7t3jXHF0mDTJYmoed9wev0XxF989MSKnfHmLHpCa6s+iel8UiKpuU9VOqtrYM3Vt97YvUtXrvM9vq2oZPeSq+4e7rlqk4JM9k9gVqhq87DCJRr9+8MMPsHix35IUmtCi+ilT4hhgNSvLun1du1oXMGD88gvMmVOyFg/mSii4VIDNWFu3mg6MN24lusNISYHSpQNtxsrIiOOi+s8+g/XrA2u+mjzZdKBTIMDJJ0PTpvDOO35LEhHdutlA2A8zllMgDqNmTTOoBtSMdcEFUL26iR8XJkyweaOApq6dOBEaNLDcEiUeEejf3zJqBdCMVbkydOniT3oDp0Ach+jXz2Kkf/GF35IUmrJlbRSSmhoHM5aqKZDOnU1rBYxdu2D6dPu9Ahh5Pjb073/ILBlA+vSxDNVLlsS3XqdAHIdISbFggAE1Yw0YYC6NMV+Z+8UXFgIjoOarKVPMa82Zr8Jo0QJOOimwZqxQHvt46z+nQByHqF3bbEEBNmPVqgXjxsW4ogkT7G4NaO6Pd981r7WzzvJbkgQiZMaaMwc2FT2iQbypVctio06YEN9b1ykQx+H07Qtr1gQywFyZMtarnjw5hilOVG2E1qGDKdyAsXOnhQDv3z+QkedjS//+h8yTAaRvX1i1Kr63rlMgjsPp3dueLHGbjY4uAwZYdNKpU2NUwYoVFoGwb98YVRBbJk+2OaKBA/2WJAFp3hxatgysGatvX7t1x4yJX51OgTgO56ijbCwcUDNWhw6WGDBmZqwJEw7FTwkgY8bA8cc781Wu9O8Pn3wCGzb4LUmhqV0bLrwQxo6N363rFIjjSPr2hdWrqeR7qr/CU7q0if/++7YuJOpMmGC5dOvUiUHhsWXbNvjoIxulOe+rXOjXL9BmrEGDLKzdggX5HxsNnAJxHEnv3lCqFEcFMDw52ANyzx5TIlFl9WpYtiyw5qsJEyxvmDNf5UGzZhYbK+aeGLGhVy8LbxIvM5ZTII4jSU6G9u05as6cQJqxzj0Xjj02Bs+AMWOs6x5Q992xY23BtVs8mA/9+1uCtXXr/Jak0FStarGx3nknPrGxnAJx5Ey/flT66Sf4+mu/JSk0pUqZJWLq1CiGeFeFUaNsfqhevSgVGj82bbKF1gMHOvNVvvTvb+8BXQ81cKAtqI+HAcEpEEfO9OmDigTWG6t/f9i3z7yOosLnn8O338Lll0epwPjyzjumA535qgA0bgynnhpYb6yLL7b4nvEwYzkF4siZOnX47eSTDz15AsaZZ0L9+lE0Y40aZRHrAmy+at3aTPyOAtC/v81E//ij35IUmgoVbC5kwgSLOBBLnAJx5MrPnTrBypWwdKnfohSaUqXsGTBtGvz6axELy8y0J/AllwQy9tX339uz0I0+CkG/fvYeYDPWjh2xD+vjiwIRkZoiMl1EvvXea+Ry3MGwZFKTw7Y3FJGFIrJGRMZ52QsdUebnjh0tSuFbb/ktSkQMGAAHDkQhzcOMGfDzz3DFFdEQK+6ERmEDBvgrR6Bo1AjatAmsN9aFF1p4k1ibsfwagdwDzFTVxsBM73tO7AlLJtUzbPtjwL9V9UTgV+Da2IpbMsmsWtWitI0ebU/igNG2rWUsLfIz4O23beTRrVs0xIo7Y8bYwsEGDfyWJGD0729zXwFcD1WmjHmbp6VZZIZY4ZcCSQHe9D6/ieU1LxBeHvQLgNDYslDnOwrJlVda7/ujj/yWpNCE4uPNmGEZ+CLi999tCNO/v82BBIyvv7bYSIMG+S1JAAmZscaO9VeOCBk0yGLCRX09VBh+KZBkVQ2FvNwMJOdyXHkRWSQiC0Skl7etFrBDVTO97+uBurETtYTTtauNhQNsxjp4sAhhrkNduIB6X40bd8it2VFIGja0RUVvvhlIR5LQeqhYmrFKx6pgEZkB5BTv4e/hX1RVRSS3f+d4Vd0gIicAs0RkGfBbIeUYCgwFSE5OJj1C5+iMjIyIzw0qGRkZpM+bx4nt23PspEnMe/99MitX9lusQqEK9eu347nn9tOkydJ8j8/+P5/83/9S6eijWZCZGR/H+iiiCq+91o5WrfbxzTdf8s03OR9XYq/tArS5zlln0ezxx1ny/PPsbNEi9oJFmbPPbkRaWl0GDtwbm/9YVeP+AlYBx3ifjwFWFeCcN4C+gAC/AKW97WcB0wpSb5s2bTRSZs+eHfG5QeWPNn/2mSqovvyyr/JEyogRJv6qVfkfe9j/vGWLalKS6j33xEy2WLJ4sbX7lVfyPq5EX9v5sXOnasWKqtdfH1N5YkXo1r3rrpVFKgdYpDk8U/0yYU0GhnifhwBp2Q8QkRoiUs77XBs4B/jaa8xsTJnker4jirRtawsIAmrGuvJKC3P9xhuFPHHcOLN/BdR8NWbMoRwpjgipUsVmo8eNi2GSmdjRtq05lM2adXRMyvdLgYwALhSRb4HO3ndEpK2IjPSOOQlYJCJfYgpjhKqG4mrcDfxNRNZgcyKvxlX6koaIPYU/+cRypgeMY44xB6o337QlHQVm1Cho1cpyRASMzExznrvoIqhZ029pAs7VV1tMnEmT/Jak0IjYmpAlS2qwZUv0y/dFgajqNlXtpKqNVbWzqm73ti9S1eu8z/NU9WRVbeW9vxp2/lpVbaeqJ6pqP1Xd50c7ShSXX25X49tv+y1JRFxzDWzcWAhnsjVrYOHCwI4+pk619l7rHNyLTvv25gP9+ut+SxIRl10GF164hb17o1+2W4nuKBjHHQfnn29mrAB6pFx8seXKeu21Ap4wapQpzID6v77yiqUsufhivyUpBpQqBVddBbNmBTK0SfPmcM8933D88dEv2ykQR8G58kr47juYP99vSQpN2bIweLAFV9y6NZ+DAx55d8MGy3t+9dU2B+KIAkOG2HUR0HnAWOEUiKPg9OkDFSsG9ia6+mpbUD9qVD4HhiLvBjR0yeuvQ1aWM19FlQYN4IILzBMjK8tvaRIGp0AcBadKFVMi48YRE4NqjGnZEtq1MzNWnla411+3tG4BjLyblQWvvmrPukaN/JammHHVVeZE8vHHfkuSMDgF4igcgwdbmM9YxkeIIddcY1lpFy/OeX/S77/D//5nrivVqsVXuCgwcyb88ANcf73fkhRDLr3UOlGF9gcvvjgF4igcnTqZX2xAzVgDB9rgIrfJ9OSPPrLQJTfdFF/BosQrr1jkmd69/ZakGFKxosXGefddyMjwW5qEwCkQR+FISrK5galTYfNmv6UpNNWq2bqw0aNhz55sO1Wpm5YGp59uK7ACxtatFvfxyisDGfcxGFx1lXUwApqpM9o4BeIoPNddZyvVXnrJb0ki4ppr4LffclgXNmcOlX78EW680Re5isqbb5qTwHXX+S1JMebss6FJE2fG8nAKxFF4mjSxpd0vvBD7nJkxoEMHC7R6hBnr+ec5ULVqIDMvqcLIkfZ8a97cb2mKMSI2Cpk711zaSzhOgTgi45ZbYMsWy5keMEqVMpfemTPDcgVt3AiTJrGpWzdLKh0wPv4YVq1yk+dx4cor7SIK6Mr0aOIUiCMyLrwQmjaF//wnkCvThwyxzuQfloiRIyEzk409evgpVsSMHAlVq7q8H3Ghbl0bgb/8ciDd2aOJUyCOyChVCv76V1i0CBYs8FuaQnPccdCliz149/9+wOZzunZlb93g5Sb79Veb0738cqhUyW9pSgi3325eC//7n9+S+IpTII7IufJKc2v6z3/8liQibrvNLFef3j3ZPgR08nzUKOsIO/NVHOnYEU49FZ56qkSvTHcKxBE5lSuby8/48bB+vd/SFJouXeCUU6DC68+jxx8P3bv7LVKhUbW1H6edZs8zR5wQgTvugG++gSlT/JbGN5wCcRSNm26yp9gLL/gtSaERgUcvX8mZu2fxTYcbbI1LwJgxA776Cv78Z78lKYH06wf168MTT/gtiW84BeIoGg0bQs+eNodwxMq8xKf7uhfZR1nuXnWN36JExPDhNqc7eLDfkpRAypQxb8Q5c2wusARS2o9KRaQmMA5oAPwA9FfVX7Mdcz7w77BNzYCBqpoqIm8AHYDfvH1XqerSSGQ5cOAA69evZ28+3hTVqlVj5cqVkVQRd8qXL0+9evUoE69Y3rfcYkugx4yxVXpBISODpLfe4Ns2/Xhv4dGBi1L/ySf27Pr3v93Kc9+4/noYNgyefNKu/xKGLwoEuAeYqaojROQe7/vd4Qeo6mygNfyhcNYA4fnk7lTV8UUVZP369VSpUoUGDRogIrket2vXLqpUqVLU6mKOqrJt2zbWr19Pw4YN41Nphw42mfCf/9gCizx+x4Ri9GjYuZPjRtxIjf7w+OPmWBYUhg+3JFlu8txHqlaFoUNNi48YQUyyNiUwfpmwUoA3vc9vAr3yOb4vMFVVo57Vfu/evdSqVStP5REkRIRatWrlO6KKcqX25P3qK1uhGwQyM63XeOqpVOx0FjfdZIOon34KxiLCxYvhww/Nk8y57vrMX/9q90BAvRGLgl8jkGRV3eR93gwk53P8QOCpbNuGi8iDwEzgntzyoovIUGAoQHJyMunp6Yftr1atGhkFiKx58OBBdu3ale9xicLevXuPaGthycjIKHAZperV46yqVdnxwAOsGDasSPXGgzpTptBs9WqWPfII2+bM4bTTylC69FmMHl2H445L91u8fHnwwRZUqlSDk0+eT3r6wSKVVZj/ubgQ7Taf1LEjtV58kQUXXEBm5cpRKzdaxOw/VtWYvIAZwPIcXinAjmzH/ppHOccAW4Ey2bYJUA4bwTxYEJnatGmj2fn666+P2JYTO3fuLNBxiUJB25UXs2fPLtwJ992nWqqU6tq1Ra47puzdq3rccart2qlmZf2x+YYbVMuUOaibNvkoWwFYvlwVVO+/PzrlFfp/LgZEvc1Lltif8thj0S03ShS1vcAizeGZGjMTlqp2VtWWObzSgC0icgyA9/5zHkX1Byap6oGwskO3+D7gdaBdrNoRD4YPH06LFi045ZRTaN26NQsXLuS6667j66+/9lu0wnHjjeaZ8o9/+C1J3rz8Mvz0k00ihJkub78dDh4U/vtfH2UrAP/6l6WmuOUWvyVx/MGpp1oayP/+N5ABRiPFrzmQycAQ7/MQIC2PYwcBh7k3hCkfweZPlkdfxPgwf/583n//fZYsWcJXX33FjBkzqF+/PiNHjqR50MKq1q1rT7W33oKlS/2WJmd+/90UR8eOlhwrjBNPhPPO28rzz0OiWiu/+86cfW64AWrX9lsax2HccQds2GApn0sIfs2BjADeEZFrgR+xUQYi0ha4QVWv8743AOoDc7KdP0pEjsLMWEuBG6Ih1K235v7cO3iwQkTrzFq3hqefzn3/pk2bqF27NuU8P8za3lOhY8eOPPHEE7Rt25bKlStzyy238P7771OhQgXS0tJITs5v2sgn7r3XknLfcQdMn554HlnPPGNRhCdOzFG2gQPXMWfO0bz8so1IEo3HHrNBXiLKVuLp2tVi6T/2GFx2WSAXphYWX0YgqrpNVTupamPP1LXd274opDy87z+oal1Vzcp2/gWqerJnErtCVQObX7JLly6sW7eOJk2acOONNzJnTnZdCb///jtnnnkmX375Je3bt+eVV17xQdICUr06PPSQxUr/8EO/pTmcHTvg//4PLr7YEmfkQLNmuzj/fPPK3B11n7+isX69RQ++5ho49li/pXEcgQg8/DCsWBHYZGuFxa8RSEKS10hh1649MVkHUrlyZRYvXszHH3/M7NmzGTBgACNGjDjsmLJly3LJJZcA0KZNG6ZPnx51OaLKn/5kPf077rCw76UT5DJ78kkLXfvoo3ke9tBDZuH617/gkUfiI1pBeOIJi9t3111+S+LIlb594fzz4f77oX//Ym9ndKFMEoCkpCQ6duzIP/7xD5599lkmTJhw2P4yZcr8sU4lKSmJzMxMP8QsOGXL2jD+668TJ+nO1q3WQ+jXz+yKedChg4VGf+wxS9KUCGzaZHP/V1wBDRr4LY0jV0Ss87RzJ/z9735Lc4gY5exxCsRnVq1axbfffvvH96VLl3J8cVjN2qsXnHMOPPAAFGCdTcwZMcJsUgVco/LEE+bpFIoV6Td/+YuNPhLpmeTIhRYtbHHhK68kRoysZcs49S9/gTVrol60UyA+k5GRwZAhQ2jevDmnnHIKX3/9NQ8//LDfYhUdETMZbdnif7TS9evhuecsf0mzZgU6pU4dc9aaORPGjo2xfPkwfjxMmGDm9caN/ZXFUUAeegiOPvqQ5veLAwdgyBAqbNhguXuiTU6LQ4rryy0kLBxRWWw1YIBqxYqqGzYUvaxI+dOfVMuUUf3++3wPDW9zZqZq27aqdeqo7tgRO/Hy4pdfVI8+WvW001QPHIhNHW4hYYx44w1bXPj667GvKzceekgVdNmwYUUqhngvJHQ4AJuJzsyEBx/0p/6ZM23y4IYbCj15kJRkaU62bDFLnB/cdhts3w6vvZY4vgiOAjJ4MJx1Ftx9N/z2W/7HR5vFi20YfcUV/HLeeTGpwikQR2xp2BBuvtmegF99Fd+6t2yx2fCmTU2RRUDbtpas6bnnYMmSKMuXD1OmWMrte++FVq3iW7cjCpQqBc8+aw4c8TZL79sHQ4aYGS2GoRWcAnHEnr//HWrUMBeieE2oZ2VZD/C33+Cdd4oUsnb4cPPG/POf4WDR4hYWmJ07zRu6eXM3cR5oTjvtkFv78jgGzHjoIVuPMnKk3XsxwikQR+ypWdPib6xYYRPZ8ZhUfOwxWwn/n//AyScXqajq1c0f4LPP7H6MB3fdBRs32sDNJYsKOI8+ahPY8ZpQnz/fkttcey106xbTqpwCccSHLl3MG2vSpAK70kbMp5/apEX//lHLtnT55ba48J57YN26qBSZK+nptpD5ttvgjDNiW5cjDtSqZW7k6elw552x9QvfvdtMV/XqwVPZM2BEH6dAHPHj1lvhqqssWm+2xZJRY/t2GDTIMsO9/HLUYnGJ2IR6VpbFYNy0Kf9zIuH3363jeOKJsdezjjhy3XU2AnnqKRsdx4r77oNvv7UFvFWrxq4eD6dAEoDNmzczcOBAGjVqRJs2bejevTurV6/2W6zoIwIvvghnnmmmrC+/jG75qpZSd/Nmi4gaZb/3Zs1sYnvjRujc2eZGo8nvv1skjLVrzVRWsWJ0y3f4iIhFQrjsMvOKiIUtNGSyvekmCy0fB5wC8RlVpXfv3nTs2JHvvvuOxYsX869//YstW7b4LVpsKFfOIuHWqAE9e8LPeaWCKSTPPAOTJ1vAxLZto1duGOecA++/bw/5Ll1swBMNtm+3sGEffWQLmDt0iE65jgSiVCkbGXTtahPrkyZFr+xx46BHDzjppNiOcLLhPMvDySOee4WDByMLz5xPPPfZs2dTpkwZbrjhUET6Vq1aoarceeedTJ06FRHh/vvvZ8CAAWzatIkBAwawc+dOMjMzeeGFFzgvRj7eMeOYYywB+XnnWZd7xgyLnxUpquaqeOeddhPFONNSx44mfs+e9iyYPr1og50NG+Cii8zy8O670KdPtCR1JBxly1pogc6dzdT64Yd2QUWKqs2v3HcfnHuuXZhF8DgsLG4E4jPLly+nTZs2R2yfOHEiS5cu5csvv2TGjBnceeedbNq0idGjR3PRRRf9sa91PoEBE5a2bS1vyMcf240U6Yhr61ZTGrfeak/zt96KSw6Siy6y58AXX1h0+Ei9k1evtlHNTz/Zs8QpjxJApUrwwQfQqJH1Qr74IrJyDhwwJ5H77rN7aPp0m7CPI24EEk4eI4U9u3bFJJx7bnzyyScMGjSIpKQkkpOT6dChA59//jmnn34611xzDQcOHKBXr17BVSBg9uANG2yhw4wZttjq5pstY1JBmDnT1nps327mq5tuimsCqx49zDt5wAD7nJZWuHnLJUtM56nC7NmQQz/CUVypWROmTbPeQ9eutlK1d++CWzl++80iS0+fbqHjhw3zJXmbLyMQEeknIitEJMvLQpjbcV1FZJWIrBGRe8K2NxSRhd72cSJSBPuHv7Ro0YLFixcX+Pj27dszd+5c6taty1VXXcVbb70VQ+niwJ13wrJlluDpb3+zJdczZuR9zoED5k974YW2SOOzz0zx+HAD9e1rg545cyyj73XXwYIFeXtqrl9vDmIdO0KFCuZ17JRHCaRePZv0qlbNlEHjxmaKzWs4q2o5Bs4913odr71mSWt8yvzplwlrOdAHmJvbASKSBDwHdAOaA4NEJJQk/DHg36p6IvArcG1sxY0dF1xwAfv27ePll1/+Y9tXX31F9erVGTduHAcPHmTr1q3MnTuXdu3a8eOPP5KcnMz111/Pddddx5J4x9eIBU2bmnvT5MkWguHCC+HSS00xzJtns9ZvvmlpAh94wJTNY4/Z8H3RIjjlFF/Fv/xyWLjQlp2MGWPhj04+2Qa0v/xiz4P337epmebNoX59m0Nt2NCUR5Mmvorv8JOmTWHlSnNrP+YYu0jq17cO0oYNlkVzxgz45z8tRULduuYOuG6d2Tyvvtpf+XOKsBivF5AOtM1l31nAtLDv93ovAX4BSud0XF6vRI3Gu2HDBu3Xr5+ecMIJ2rx5c+3evbuuXr1a77jjDm3RooW2bNlSx44dq6qqb7zxhrZo0UJbt26t5557rq5duzbHMhMmGm9h2bNHdfhwi+Br/a3DX6VKqdavr/ruuzGpvqht3rlT9ZVXVM84w8QtW9YCAYNq+fKqXbqoPv646pdfqmZlRUfmouKi8SYQ8+er9u1r13lS0uHXftOmqldcofrf/xYosnQ4RW0vuUTjFY3lqsh8EJF04A5VPSLrioj0BbqqlyNdRAYDZwAPAwvURh+ISH1gqqq2zKWOocBQgOTk5DZjsyV3qFatGieeeGK+sh48eJCkSLywfGLNmjX8VsQIoBkZGVSuXDlKEhWOslu3Um35cjIrVyazalUOVKlCZtWqZFasaO6QMSKabf7++0pMm5aMCLRtu52TT95J2bI+5obIBT//Z79I9DaX37iRY6ZO5WC5cuw66SR2NW1KZhHkLWp7zz///MWqesR0Q8wm0UVkBlAnh11/V9W0WNWbHVV9GXgZoG3bttoxm8vcypUrCzQ5vivOk+hFpXz58px66qlFKiM9PZ3sv1dc6dcv7lVGs80dO4ZbGI6LSpmxwPf/2QcC0ebLLotaUbFqb8wUiKp2LmIRG4D6Yd/redu2AdVFpLSqZoZtdzgcDkccSeR1IJ8DjT2Pq7LAQGCyZ4+bDfT1jhsCFGlE46cZLxYUt/Y4HI7ExC833t4ish6bAP9ARKZ5248VkSkA3ujiZmAasBJ4R1VXeEXcDfxNRNYAtYBXI5WlfPnybNu2rdg8dFWVbdu2Ub58eb9FcTgcxRxfFhKq6iTgiEAwqroR6B72fQowJYfj1gLtoiFLvXr1WL9+PVvziYy3d+/ewDyUy5cvT7169fwWw+FwFHNK/Er0MmXK0LBhw3yPS09PL/KktMPhcBQnEnkOxOFwOBwJjFMgDofD4YgIp0AcDofDERG+rkSPNyKyFfgxwtNrYyFUShKuzSUD1+biT1Hbe7yqHpV9Y4lSIEVBRBbltJS/OOPaXDJwbS7+xKq9zoTlcDgcjohwCsThcDgcEeEUSMF5Of9Dih2uzSUD1+biT0za6+ZAHA6HwxERbgTicDgcjohwCsThcDgcEeEUSAEQka4iskpE1ojIPX7LE0tEpL6IzBaRr0VkhYjc4rdM8UJEkkTkCxF5329Z4oGIVBeR8SLyjYisFJGz/JYp1ojIbd51vVxExohIMCKkFgIReU1EfhaR5WHbaorIdBH51nuvEY26nALJBxFJAp4DugHNgUEi0txfqWJKJnC7qjYHzgRuKubtDecWLHVASeE/wIeq2gxoRTFvu4jUBf4KtPVSYCdheYaKG28AXbNtuweYqaqNgZne9yLjFEj+tAPWqOpaVd0PjAVSfJYpZqjqJlVd4n3ehT1U6vorVewRkXrAxcBIv2WJByJSDWiPl0tHVfer6g5fhYoPpYEKIlIaqAhs9FmeqKOqc4Ht2TanAG96n98EekWjLqdA8qcusC7s+3pKwAMVQEQaAKcCC30WJR48DdwFZPksR7xoCGwFXvfMdiNFpJLfQsUSVd0APAH8BGwCflPVj/yVKm4kq+om7/NmIDkahToF4sgREakMTABuVdWdfssTS0TkEuBnVV3styxxpDRwGvCCqp4K/E6UzBqJimf3T8GU57FAJRG5wl+p4o+XFjwq6zecAsmfDUD9sO/1vG3FFhEpgymPUao60W954sA5QE8R+QEzUV4gIm/7K1LMWQ+sV9XQ6HI8plCKM52B71V1q6oeACYCZ/ssU7zYIiLHAHjvP0ejUKdA8udzoLGINBSRstik22SfZYoZIiKYXXylqj7ltzzxQFXvVdV6qtoA+39nqWqx7pmq6mZgnYg09TZ1Ar72UaR48BNwpohU9K7zThRzx4EwJgNDvM9DgLRoFFriU9rmh6pmisjNwDTMa+M1VV3hs1ix5BxgMLBMRJZ62+7z8tM7ihd/AUZ5HaO1wNU+yxNTVHWhiIwHlmDehl9QDEOaiMgYoCNQW0TWAw8BI4B3RORaLKVF/6jU5UKZOBwOhyMSnAnL4XA4HBHhFIjD4XA4IsIpEIfD4XBEhFMgDofD4YgIp0AcDofDERFOgTgcESIiB0VkqRfZ9T0RqV7I89NFpK33eUphz3c4/MYpEIcjcvaoamsvsut24KZIC1LV7iUkmKGjGOEUiMMRHebjBdkUkXYiMt8LUjgvtNpbRCqIyFgv98YkoELoZBH5QURqe59TRWSxl7diaNgxGSIyXES+FJEFIpLsbe/njYK+FJG58Wy0o2TjFIjDUUS8nDGdOBTi5hvgPC9I4YPAP73tfwZ2q+pJ2OrgNrkUeY2qtgHaAn8VkVre9krAAlVtBcwFrve2Pwhc5G3vGb2WORx540KZOByRU8EL91IXi6k03dteDXhTRBpjUU/LeNvbA/8FUNWvROSrXMr9q4j09j7XBxoD24D9QChb4mLgQu/zp8AbIvIOFiDQ4YgLbgTicETOHlVtDRwPCIfmQB4BZntzIz2AAqdNFZGOWNTYs7wRxRdh5x/QQ7GHDuJ1AFX1BuB+TNksDhuxOBwxxSkQh6OIqOpuLFXq7V6mu2ocCvl/Vdihc4HLAESkJXBKDsVVA35V1d0i0gxLK5wnItJIVReq6oNYkqj6+Z3jcEQDp0Acjiigql8AXwGDgP8D/iUiX3C4mfgFoLKIrASGYWao7HwIlPaOGQEsKED1j4vIMhFZDswDvoy8JQ5HwXHReB0Oh8MREW4E4nA4HI6IcArE4XA4HBHhFIjD4XA4IsIpEIfD4XBEhFMgDofD4YgIp0AcDofDERFOgTgcDocjIv4fHPQDfdC2Le8AAAAASUVORK5CYII=\n",
      "text/plain": [
       "<Figure size 432x288 with 1 Axes>"
      ]
     },
     "metadata": {
      "needs_background": "light"
     },
     "output_type": "display_data"
    }
   ],
   "source": [
    "%matplotlib inline\n",
    "\n",
    "import matplotlib.pyplot as plt\n",
    "import numpy as np\n",
    "\n",
    "x = np.linspace(0,10)\n",
    "y = np.sin(x)\n",
    "z = np.cos(x)\n",
    "\n",
    "plt.plot(x,y,'b',x,z,'r')\n",
    "plt.xlabel('Radians');\n",
    "plt.ylabel('Value');\n",
    "plt.title('Plotting Demonstration')\n",
    "plt.legend(['Sin','Cos'])\n",
    "plt.grid()"
   ]
  },
  {
   "cell_type": "markdown",
   "metadata": {
    "slideshow": {
     "slide_type": "skip"
    }
   },
   "source": [
    "## Going Deeper\n",
    "\n",
    "We've designed the notebooks above to cover the basics of pvlib from beginning\n",
    "to end. To help you go deeper, we've also create a list of notebooks that\n",
    "demonstrate real-world applications of pvlib in a variety of use cases. These\n",
    "need not be explored in any particular sequence, instead they are meant to\n",
    "provide a sampling of what pvlib can be used for.\n",
    "\n",
    "### PVLIB and Weather/Climate Model Data\n",
    "\n",
    "Check out the pvlib python [examples gallery](https://pvlib-python.readthedocs.io/en/stable/gallery/index.html).\n",
    "Start with [Sun path diagram](https://pvlib-python.readthedocs.io/en/stable/gallery/solar-position/plot_sunpath_diagrams.html),\n",
    "then feel free to explore the rest of the notebooks.\n",
    "\n",
    "### Open PV Tools\n",
    "\n",
    "There is a curated list of [open source PV tools](https://openpvtools.readthedocs.io/) from [\"Review of Open Source Tools for PV Modeling\" by Will Holmgren, _et al._ at IEEE 7th World Conference on PV Energy Conversion 2018](http://dx.doi.org/10.1109/PVSC.2018.8548231)."
   ]
  },
  {
   "attachments": {},
   "cell_type": "markdown",
   "metadata": {},
   "source": [
    "# Why Open PV Tools?\n",
    "\n",
    "* \"In 2016, the ``FAIR Guiding Principles for scientific data management and stewardship`` were published in Scientific Data. The authors intended to provide guidelines to improve the Findability, Accessibility, Interoperability, and Reuse of digital assets. \"\n",
    "\n",
    "* Not reinventing the wheel\n",
    "\n",
    "* Increase exposure and Help close the gap of availability of STEM resources for underseved communities\n"
   ]
  },
  {
   "cell_type": "markdown",
   "metadata": {},
   "source": [
    "[![Creative Commons License](https://i.creativecommons.org/l/by/4.0/88x31.png)](http://creativecommons.org/licenses/by/4.0/)\n",
    "\n",
    "This work is licensed under a [Creative Commons Attribution 4.0 International License](http://creativecommons.org/licenses/by/4.0/)."
   ]
  }
 ],
 "metadata": {
  "kernelspec": {
   "display_name": "Python 3 (ipykernel)",
   "language": "python",
   "name": "python3"
  },
  "language_info": {
   "codemirror_mode": {
    "name": "ipython",
    "version": 3
   },
   "file_extension": ".py",
   "mimetype": "text/x-python",
   "name": "python",
   "nbconvert_exporter": "python",
   "pygments_lexer": "ipython3",
<<<<<<< HEAD
   "version": "3.9.12"
=======
   "version": "3.8.8"
>>>>>>> 9af3400c
  }
 },
 "nbformat": 4,
 "nbformat_minor": 4
}<|MERGE_RESOLUTION|>--- conflicted
+++ resolved
@@ -13,11 +13,7 @@
     "\n",
     "# Welcome! \n",
     "\n",
-<<<<<<< HEAD
     "Welcome to the PVPMC 2022 Tutorial: Data and tools to model PV Systems\n",
-=======
-    "Welcome to the PVPMC Workshop PVLib 2021 Tutorial: Data and Tools to model PV Systems\n",
->>>>>>> 9af3400c
     "\n",
     "Modeling tools for all aspects of photovoltaic systems are rapidly growing, and there are solutions for many of the things you might want to simulate. Python is becoming one of the scientific languages of choice, and many open-source tools are available for PV modeling. This tutorial will focus on teaching attendees PV modeling in python through the use of PVlib. \n",
     "\n",
@@ -40,16 +36,9 @@
     "\n",
     "| | |\n",
     "| --- | :--- |\n",
-<<<<<<< HEAD
-    "| ![Silvana Ayala Pelaez](images/tutorial_0_silvana.PNG) | <h2>Silvana Ayala Pelaez</h2><br/>I am a research scientist at NREL, focusing mostly on bifacial PV system's performance, and circular economy. Python is my daily bread and butter for data analysis and building tools. Silvana has made substantial contributions to the NREL [bifacialvf pvmismatch](https://github.com/NREL/bifacialvf) and [bifacial radiance](https://bifacial-radiance.readthedocs.io/en/latest/) software packages. |\n",
+    "| ![Silvana Ovaitt](images/tutorial_0_silvana.PNG) | <h2>Silvana Ovaitt</h2><br/>I am a research scientist at NREL, focusing mostly on bifacial PV system's performance, and circular economy. Python is my daily bread and butter for data analysis and building tools. Silvana has made substantial contributions to the NREL  [bifacial radiance](https://bifacial-radiance.readthedocs.io/en/latest/) software packages, [bifacialvf pvmismatch](https://github.com/NREL/bifacialvf), and [PV in Circular Economy (PV_ICE)](https://github.com/NREL/PV_ICE) tools. |\n",
     "| ![Kevin Anderson](images/tutorial_0_kevin.PNG) | <h2>Kevin Anderson</h2><br/>I am a research scientist at NREL doing cool stuff! I have contributed to work on slope aware backtracking, clipping loss errors in hourly yield estimates, and am a maintainer for [pvlib python](https://pvlib-python.readthedocs.io/en/stable/) and a frequent contributor to [RdTools](https://rdtools.readthedocs.io/en/stable/). |\n",
-    "| ![Mark Mikofski](images/tutorial_0_mark.PNG) | <h2>Mark Mikofski</h2><br/>I am a principal solar engineer at DNV and product manager for SolarFarmer. I research, analyze, and predict PV system performance, degradation, and reliability. I have contributed to a few Python projects like [pvlib python](https://pvlib-python.readthedocs.io/en/stable/), [PVMismatch](https://sunpower.github.io/PVMismatch/), and [SciPy](https://scipy.org/) |\n",
-=======
-    "| ![Silvana Ovaitt](images/tutorial_0_silvana.PNG) | <h2>Silvana Ovaitt</h2><br/>I am a research scientist at NREL, focusing mostly on bifacial PV system's performance, and circular economy. Python is my daily bread and butter for data analysis and building tools. Silvana has made substantial contributions to the NREL  [bifacial radiance](https://bifacial-radiance.readthedocs.io/en/latest/) software packages, [bifacialvf pvmismatch](https://github.com/NREL/bifacialvf), and [PV in Circular Economy (PV_ICE)](https://github.com/NREL/PV_ICE) tools. |\n",
-    "| ![Kevin Anderson](images/tutorial_0_kevin.PNG) | <h2>Kevin Anderson</h2><br/>I am a research scientist at NREL doing cool stuff! I have contributed to work on slope aware backtracking, clipping loss errors in hourly yield estimates, and am a maintainer for [pvlib python](https://pvlib-python.readthedocs.io/en/latest/) and a frequent contributor to [RdTools](https://rdtools.readthedocs.io/en/latest/). |\n",
-    "| ![Mark Mikofski](images/tutorial_0_mark.PNG) | <h2>Mark Mikofski</h2><br/>I am a principal solar engineer at DNV and product manager for SolarFarmer. I research, analyze, and predict PV system performance, degradation, and reliability. I have contributed to a few Python projects like [pvlib python](https://pvlib-python.readthedocs.io/en/latest/), [PVMismatch](https://sunpower.github.io/PVMismatch/), and [SciPy](https://scipy.org/) |\n",
->>>>>>> 9af3400c
-    "| ![Abhishek Parikh](images/tutorial_0_abhishek.PNG) | <h2>Abhishek Parikh</h2><br/> I am Abhi, a solar analyst at DNV. Like many, I love python and try not to miss any opportunity to deploy it’s terrific power in handling the data challenges renewables analytics offer. I want to promote and be a part of collaborations between the amazing worlds of data science and renewables.  |\n"
+    "| ![Mark Mikofski](images/tutorial_0_mark.PNG) | <h2>Mark Mikofski</h2><br/>I am a principal solar engineer at DNV and team lead for special projects in solar energy assessments. I research, analyze, and predict PV system performance, degradation, and reliability. I have contributed to a few Python projects like [pvlib python](https://pvlib-python.readthedocs.io/en/stable/), [PVMismatch](https://sunpower.github.io/PVMismatch/), and [SciPy](https://scipy.org/) |\n"
    ]
   },
   {
@@ -569,11 +558,7 @@
    "name": "python",
    "nbconvert_exporter": "python",
    "pygments_lexer": "ipython3",
-<<<<<<< HEAD
-   "version": "3.9.12"
-=======
    "version": "3.8.8"
->>>>>>> 9af3400c
   }
  },
  "nbformat": 4,
